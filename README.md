# Qwiic Relay I2C library for Rust (WIP)

## Description

This library aims at controlling Qwiic Relays using I2C from Linux. Its
primary target is ARM devices such as Raspberry Pi or FriendlyARM's NanoPi Neo.
It should nonetheless work on other Linux distributions with access to an I2C
bus.

Currently I only have access to the Quad Solid State Relay for testing purposes. If you have issues with other Qwiic Relays please submit an issue or a pull request.

Roadmap:
* Map relay commands and addresses to structs (DONE)
* Ability to toggle all relays on/off (DONE)
* Ability to toggle individual relays on/off (DONE)
* Ability to read relay status (DONE)
* Ability to check firmware version (DONE)
* Ability to change relay hardware address (DONE)
<<<<<<< HEAD
* State verification with retry logic (DONE)
* Configurable verification modes (DONE)
* Timeout handling for relay operations (DONE)

## Features

### State Verification
The library now includes automatic state verification after relay operations to ensure reliable switching:

- **Automatic Verification**: After toggling a relay, the library verifies the state changed correctly
- **Retry Logic**: Configurable number of retry attempts if verification fails
- **Timeout Protection**: Operations timeout after a configurable duration to prevent hanging
- **Multiple Verification Modes**:
  - `Strict`: Default mode with state verification (3 retries, 1s timeout)
  - `Lenient`: More tolerant mode for noisy environments (5 retries, 2s timeout)
  - `Disabled`: No verification for maximum speed
  - `Custom`: Configure your own retry count, delays, and timeouts

### Error Handling
Enhanced error types provide detailed feedback:
- `StateVerificationFailed`: Relay didn't reach expected state
- `Timeout`: Operation exceeded time limit
- `InvalidConfiguration`: Configuration parameter error
- `I2C`: Low-level I2C communication error
=======
* Configurable I2C communication timing (DONE)
* Auto-detect optimal timing settings (DONE)
>>>>>>> 3f8ae6ac

## How to use library

Add the following line to your cargo.toml:
```
qwiic-relay-rs = "0.1.11"
```

Or for the most recent commit on the master branch use:
```
qwiic-relay-rs = { git = "https://github.com/PixelCoda/QwiicRelay-Rust.git", version = "*" }
```

Example:
```rust


use qwiic_relay_rs::{QwiicRelay, QwiicRelayConfig};
use std::thread;
use std::time::Duration;

fn main() {
    let config = QwiicRelayConfig::default();
    let mut qwiic_relay = QwiicRelay::new(config, "/dev/i2c-1", 0x08)
        .expect("Could not init device");
    
    // Get and display firmware version
    match qwiic_relay.get_version() {
        Ok(v) => println!("Firmware Version: {}", v),
        Err(e) => {
            println!("Error getting version: {:?}", e);
            return;
        }
    }

    // Test all relays on/off
    println!("Testing all relays...");
    qwiic_relay.set_all_relays_off().unwrap();
    thread::sleep(Duration::from_secs(1));
    
    qwiic_relay.set_all_relays_on().unwrap();
    thread::sleep(Duration::from_secs(1));
    
    qwiic_relay.set_all_relays_off().unwrap();
    thread::sleep(Duration::from_secs(1));

    // Test individual relays
    for relay_num in 1..=4 {
        println!("Testing relay {}", relay_num);
        
        // Turn on relay
        qwiic_relay.set_relay_on(Some(relay_num)).unwrap();
        thread::sleep(Duration::from_millis(500));
        
        // Check state
        if qwiic_relay.get_relay_state(Some(relay_num)).unwrap() {
            println!("  Relay {} is ON", relay_num);
        }
        
        // Turn off relay
        qwiic_relay.set_relay_off(Some(relay_num)).unwrap();
        thread::sleep(Duration::from_millis(500));
    }
    
    println!("Test complete!");
}
```

<<<<<<< HEAD
### State Verification Example

```rust
use qwiic_relay_rs::{QwiicRelay, QwiicRelayConfig, VerificationConfig, RelayError};

fn main() {
    // Configure strict verification with custom settings
    let verification = VerificationConfig::default()
        .with_max_retries(5)
        .with_retry_delay(100)  // ms between retries
        .with_verification_delay(50)  // ms to wait before checking state
        .with_timeout(2000);  // total operation timeout in ms
    
    let config = QwiicRelayConfig::with_verification(4, verification);
    let mut relay = QwiicRelay::new(config, "/dev/i2c-1", 0x08)
        .expect("Could not init device");
    
    // Turn on relay with automatic verification
    match relay.set_relay_on(Some(1)) {
        Ok(_) => println!("Relay 1 is verified ON"),
        Err(RelayError::StateVerificationFailed { relay_num, expected, actual, attempts }) => {
            println!("Verification failed after {} attempts", attempts);
            println!("Expected: {}, Actual: {}", expected, actual);
        }
        Err(RelayError::Timeout { operation, duration_ms, .. }) => {
            println!("{} timed out after {}ms", operation, duration_ms);
        }
        Err(e) => println!("Error: {}", e),
    }
    
    // Use lenient mode for noisy environments
    let lenient_config = QwiicRelayConfig::with_verification(
        4, 
        VerificationConfig::lenient()
    );
    
    // Or disable verification for maximum speed
    let fast_config = QwiicRelayConfig::with_verification(
        4,
        VerificationConfig::disabled()
    );
}
```

=======
## Timing Configuration

The library now supports configurable I2C communication timing to accommodate different relay board types and I2C bus speeds. 

### Default Timing
The default configuration uses:
- Write delay: 10μs (after each I2C write operation)
- State change delay: 10ms (for relay state transitions)
- Initialization delay: 200ms (board startup time)

### Board-Specific Configurations

**Solid State Relays** (faster switching):
```rust
let config = QwiicRelayConfig::for_solid_state(4);
// Uses: 5μs write delay, 5ms state change, 100ms init
```

**Mechanical Relays** (slower switching):
```rust
let config = QwiicRelayConfig::for_mechanical(4);
// Uses: 15μs write delay, 20ms state change, 250ms init
```

### Custom Timing
```rust
let config = QwiicRelayConfig::with_timing(
    4,    // relay count
    15,   // write delay in microseconds
    25,   // state change delay in milliseconds
    300   // init delay in milliseconds
);
```

### Runtime Adjustment
```rust
let mut relay = QwiicRelay::new(config, "/dev/i2c-1", 0x08)?;

// Adjust timing at runtime
relay.set_write_delay(20);           // 20μs write delay
relay.set_state_change_delay(30);    // 30ms state change delay

// Or update the entire configuration
let new_config = QwiicRelayConfig::for_solid_state(4);
relay.update_config(new_config);
```

### Auto-Detection
The library can attempt to find optimal timing automatically:
```rust
let mut relay = QwiicRelay::new(config, "/dev/i2c-1", 0x08)?;
relay.init()?;

match relay.auto_detect_timing() {
    Ok(true) => println!("Timing optimized successfully"),
    Ok(false) => println!("Could not optimize, using defaults"),
    Err(e) => println!("Auto-detection failed: {:?}", e),
}
```

### Timing Guidelines

| Board Type | Write Delay | State Change | Init Delay | Notes |
|------------|------------|--------------|------------|-------|
| Solid State | 5-10μs | 5-10ms | 100-150ms | Fast electronic switching |
| Mechanical | 10-20μs | 15-30ms | 200-300ms | Physical relay movement |
| Long I2C Bus | 15-30μs | 20-40ms | 250-400ms | Increased capacitance |
| High Speed I2C | 2-5μs | 5-10ms | 100ms | 400kHz+ bus speed |

### Benchmarking
Run benchmarks to test different timing configurations:
```bash
cargo bench
```

The benchmark will test various timing configurations and report performance differences.

>>>>>>> 3f8ae6ac
## References

* https://github.com/sparkfun/Qwiic_Relay_Py/blob/main/qwiic_relay.py
* https://github.com/sparkfun/SparkFun_Qwiic_Relay_Arduino_Library/tree/master/src

## License

Licensed under either of:

 * Apache License, Version 2.0 ([LICENSE-APACHE](LICENSE-APACHE) or http://www.apache.org/licenses/LICENSE-2.0)
 * MIT license ([LICENSE-MIT](LICENSE-MIT) or http://opensource.org/licenses/MIT)

at your option.

## Contribution

Unless you explicitly state otherwise, any contribution intentionally submitted
for inclusion in the work by you, as defined in the Apache-2.0 license, shall be
dual licensed as above, without any additional terms or conditions.<|MERGE_RESOLUTION|>--- conflicted
+++ resolved
@@ -16,7 +16,8 @@
 * Ability to read relay status (DONE)
 * Ability to check firmware version (DONE)
 * Ability to change relay hardware address (DONE)
-<<<<<<< HEAD
+* Configurable I2C communication timing (DONE)
+* Auto-detect optimal timing settings (DONE)
 * State verification with retry logic (DONE)
 * Configurable verification modes (DONE)
 * Timeout handling for relay operations (DONE)
@@ -41,10 +42,6 @@
 - `Timeout`: Operation exceeded time limit
 - `InvalidConfiguration`: Configuration parameter error
 - `I2C`: Low-level I2C communication error
-=======
-* Configurable I2C communication timing (DONE)
-* Auto-detect optimal timing settings (DONE)
->>>>>>> 3f8ae6ac
 
 ## How to use library
 
@@ -113,7 +110,6 @@
 }
 ```
 
-<<<<<<< HEAD
 ### State Verification Example
 
 ```rust
@@ -158,7 +154,6 @@
 }
 ```
 
-=======
 ## Timing Configuration
 
 The library now supports configurable I2C communication timing to accommodate different relay board types and I2C bus speeds. 
@@ -236,7 +231,6 @@
 
 The benchmark will test various timing configurations and report performance differences.
 
->>>>>>> 3f8ae6ac
 ## References
 
 * https://github.com/sparkfun/Qwiic_Relay_Py/blob/main/qwiic_relay.py
