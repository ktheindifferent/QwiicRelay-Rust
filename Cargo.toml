--- conflicted
+++ resolved
@@ -2,13 +2,8 @@
 name = "qwiic-relay-rs"
 description = "This library aims at controlling SparkFun Qwiic Relays using I2C."
 version = "0.1.11"
-<<<<<<< HEAD
 authors = ["Caleb Mitchell Smith-Woolrich <calebsmithwoolrich@gmail.com>", "Ralph Ursprung <ralph.ursprung@gmail.com>"]
 keywords = ["embedded", "embedded-hal-driver", "sparkfun", "relay", "i2c"]
-=======
-edition = "2021"
-authors = ["Caleb Mitchell Smith-Woolrich <calebsmithwoolrich@gmail.com>"]
->>>>>>> 3e7d562a
 license = "MIT OR Apache-2.0"
 documentation = "https://docs.rs/qwiic-relay-rs"
 repository = "https://github.com/ktheindifferent/QwiicRelay-Rust"
@@ -16,17 +11,17 @@
 rust-version = "1.85.0"
 
 [features]
-defmt = [ "dep:defmt" ]
+default = ["std"]
+std = ["dep:i2cdev", "dep:enum_primitive"]
+embedded = ["dep:embedded-hal-async"]
+defmt = ["dep:defmt"]
 
 [dependencies]
-<<<<<<< HEAD
-embedded-hal-async = "1"
+embedded-hal-async = { version = "1", optional = true }
 defmt = { version = "1", optional = true }
-=======
-i2cdev = "0.4.4"
-enum_primitive = "0.1.1"
+i2cdev = { version = "0.4.4", optional = true }
+enum_primitive = { version = "0.1.1", optional = true }
 
 [[bench]]
 name = "timing_benchmarks"
-harness = false
->>>>>>> 3e7d562a
+harness = false