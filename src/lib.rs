--- conflicted
+++ resolved
@@ -413,19 +413,6 @@
         }
     }
 
-<<<<<<< HEAD
-    /// Reads the status of a relay at the specified register offset.
-    ///
-    /// # Arguments
-    /// * `relay_offset` - The relay register offset (0 for relay 1, 1 for relay 2, etc.)
-    ///
-    /// # Returns
-    /// A Result containing true if the relay is on, false if off, or an I2C error.
-    fn read_relay_status(&mut self, relay_offset: u8) -> RelayDeviceStatus {
-        let read_command = 0x04 + relay_offset;
-        let temp = self.dev.smbus_read_byte_data(read_command)?;
-        Ok(temp != Status::Off as u8)
-=======
     /// Internal method to turn off a relay with state verification and retry logic.
     fn set_relay_off_verified(&mut self, relay_num: Option<u8>) -> RelayResult<()> {
         let start_time = Instant::now();
@@ -491,7 +478,19 @@
 
         // This should never be reached due to the loop structure
         unreachable!("Verification loop completed without returning")
->>>>>>> 8fbeff9c
+    }
+
+    /// Reads the status of a relay at the specified register offset.
+    ///
+    /// # Arguments
+    /// * `relay_offset` - The relay register offset (0 for relay 1, 1 for relay 2, etc.)
+    ///
+    /// # Returns
+    /// A Result containing true if the relay is on, false if off, or an I2C error.
+    fn read_relay_status(&mut self, relay_offset: u8) -> RelayDeviceStatus {
+        let read_command = 0x04 + relay_offset;
+        let temp = self.dev.smbus_read_byte_data(read_command)?;
+        Ok(RelayStatus::from(temp).into())
     }
 
     /// Gets the current state of a specific relay.
@@ -508,17 +507,7 @@
     /// # Returns
     /// A Result containing true if the relay is on, false if off, or an I2C error.
     pub fn get_relay_state(&mut self, relay_num: Option<u8>) -> RelayDeviceStatus {
-<<<<<<< HEAD
         self.read_relay_status(relay_num.unwrap_or(0))
-=======
-        let read_command = match relay_num {
-            Some(num) => 0x04 + num,
-            None => 0x04,
-        };
-        
-        let temp = self.dev.smbus_read_byte_data(read_command)?;
-        Ok(RelayStatus::from(temp).into())
->>>>>>> 8fbeff9c
     }
 
     /// Turns on all relays on the board.
@@ -896,79 +885,6 @@
     }
 
     #[test]
-<<<<<<< HEAD
-    #[ignore] // Requires actual hardware to run
-    fn test_get_relay_state_with_none() {
-        let config = QwiicRelayConfig::default();
-        let mut qwiic_relay =
-            QwiicRelay::new(config, "/dev/i2c-1", 0x08).expect("Could not init device");
-
-        // Test getting state with None (should check relay 1 at offset 0)
-        let state = qwiic_relay.get_relay_state(None);
-        assert!(state.is_ok(), "Should successfully read relay state");
-    }
-
-    #[test]
-    #[ignore] // Requires actual hardware to run
-    fn test_get_relay_state_with_specific_relay() {
-        let config = QwiicRelayConfig::default();
-        let mut qwiic_relay =
-            QwiicRelay::new(config, "/dev/i2c-1", 0x08).expect("Could not init device");
-
-        // Test getting state for each relay (0-3 offset)
-        for relay_num in 0..4 {
-            let state = qwiic_relay.get_relay_state(Some(relay_num));
-            assert!(state.is_ok(), "Should successfully read relay {} state", relay_num + 1);
-        }
-    }
-
-    #[test]
-    #[ignore] // Requires actual hardware to run
-    fn test_relay_state_consistency() {
-        let config = QwiicRelayConfig::default();
-        let mut qwiic_relay =
-            QwiicRelay::new(config, "/dev/i2c-1", 0x08).expect("Could not init device");
-
-        // Turn off all relays first
-        qwiic_relay.set_all_relays_off().expect("Failed to turn off all relays");
-        
-        // Check that None parameter reads relay 1 (offset 0)
-        let state_none = qwiic_relay.get_relay_state(None).expect("Failed to get relay state");
-        let state_zero = qwiic_relay.get_relay_state(Some(0)).expect("Failed to get relay state");
-        assert_eq!(state_none, state_zero, "None should default to relay 1 (offset 0)");
-        
-        // Both should be off
-        assert_eq!(state_none, false, "Relay should be off after turning all off");
-    }
-
-    #[test]
-    #[ignore] // Requires actual hardware to run
-    fn test_relay_state_after_on_off() {
-        let config = QwiicRelayConfig::default();
-        let mut qwiic_relay =
-            QwiicRelay::new(config, "/dev/i2c-1", 0x08).expect("Could not init device");
-
-        // Turn off relay 1 first
-        qwiic_relay.set_relay_off(Some(0)).expect("Failed to turn off relay");
-        
-        // Get initial state
-        let initial_state = qwiic_relay.get_relay_state(Some(0)).expect("Failed to get relay state");
-        assert_eq!(initial_state, false, "Relay should be off initially");
-        
-        // Turn on relay 1
-        qwiic_relay.set_relay_on(Some(0)).expect("Failed to turn on relay");
-        
-        // Check new state
-        let new_state = qwiic_relay.get_relay_state(Some(0)).expect("Failed to get relay state");
-        assert_eq!(new_state, true, "Relay should be on after turning on");
-        
-        // Turn off again
-        qwiic_relay.set_relay_off(Some(0)).expect("Failed to turn off relay");
-        
-        // Check final state
-        let final_state = qwiic_relay.get_relay_state(Some(0)).expect("Failed to get relay state");
-        assert_eq!(final_state, false, "Relay should be off after turning off");
-=======
     fn test_config_with_timing() {
         let config = QwiicRelayConfig::with_timing(2, 15, 25, 300);
         assert_eq!(config.relay_count, 2);
@@ -1056,6 +972,79 @@
                 println!("Auto-detect timing failed: {:?}", e);
             }
         }
->>>>>>> 8fbeff9c
+    }
+
+    #[test]
+    #[ignore] // Requires actual hardware to run
+    fn test_get_relay_state_with_none() {
+        let config = QwiicRelayConfig::default();
+        let mut qwiic_relay =
+            QwiicRelay::new(config, "/dev/i2c-1", 0x08).expect("Could not init device");
+
+        // Test getting state with None (should check relay 1 at offset 0)
+        let state = qwiic_relay.get_relay_state(None);
+        assert!(state.is_ok(), "Should successfully read relay state");
+    }
+
+    #[test]
+    #[ignore] // Requires actual hardware to run
+    fn test_get_relay_state_with_specific_relay() {
+        let config = QwiicRelayConfig::default();
+        let mut qwiic_relay =
+            QwiicRelay::new(config, "/dev/i2c-1", 0x08).expect("Could not init device");
+
+        // Test getting state for each relay (0-3 offset)
+        for relay_num in 0..4 {
+            let state = qwiic_relay.get_relay_state(Some(relay_num));
+            assert!(state.is_ok(), "Should successfully read relay {} state", relay_num + 1);
+        }
+    }
+
+    #[test]
+    #[ignore] // Requires actual hardware to run
+    fn test_relay_state_consistency() {
+        let config = QwiicRelayConfig::default();
+        let mut qwiic_relay =
+            QwiicRelay::new(config, "/dev/i2c-1", 0x08).expect("Could not init device");
+
+        // Turn off all relays first
+        qwiic_relay.set_all_relays_off().expect("Failed to turn off all relays");
+        
+        // Check that None parameter reads relay 1 (offset 0)
+        let state_none = qwiic_relay.get_relay_state(None).expect("Failed to get relay state");
+        let state_zero = qwiic_relay.get_relay_state(Some(0)).expect("Failed to get relay state");
+        assert_eq!(state_none, state_zero, "None should default to relay 1 (offset 0)");
+        
+        // Both should be off
+        assert_eq!(state_none, false, "Relay should be off after turning all off");
+    }
+
+    #[test]
+    #[ignore] // Requires actual hardware to run
+    fn test_relay_state_after_on_off() {
+        let config = QwiicRelayConfig::default();
+        let mut qwiic_relay =
+            QwiicRelay::new(config, "/dev/i2c-1", 0x08).expect("Could not init device");
+
+        // Turn off relay 1 first
+        qwiic_relay.set_relay_off(Some(0)).expect("Failed to turn off relay");
+        
+        // Get initial state
+        let initial_state = qwiic_relay.get_relay_state(Some(0)).expect("Failed to get relay state");
+        assert_eq!(initial_state, false, "Relay should be off initially");
+        
+        // Turn on relay 1
+        qwiic_relay.set_relay_on(Some(0)).expect("Failed to turn on relay");
+        
+        // Check new state
+        let new_state = qwiic_relay.get_relay_state(Some(0)).expect("Failed to get relay state");
+        assert_eq!(new_state, true, "Relay should be on after turning on");
+        
+        // Turn off again
+        qwiic_relay.set_relay_off(Some(0)).expect("Failed to turn off relay");
+        
+        // Check final state
+        let final_state = qwiic_relay.get_relay_state(Some(0)).expect("Failed to get relay state");
+        assert_eq!(final_state, false, "Relay should be off after turning off");
     }
 }