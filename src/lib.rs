// Copyright 2021 Caleb Mitchell Smith-Woolrich (PixelCoda)
//
// Licensed under the Apache License, Version 2.0 (the "License");
// you may not use this file except in compliance with the License.
// You may obtain a copy of the License at
//
//     http://www.apache.org/licenses/LICENSE-2.0
//
// Unless required by applicable law or agreed to in writing, software
// distributed under the License is distributed on an "AS IS" BASIS,
// WITHOUT WARRANTIES OR CONDITIONS OF ANY KIND, either express or implied.
// See the License for the specific language governing permissions and
// limitations under the License.

//! A Rust library for controlling SparkFun Qwiic Relay boards via I2C.
//!
//! This library provides a simple interface for controlling various types of Qwiic Relay boards
//! including single relays, dual solid state relays, quad relays, and quad solid state relays.
//!
//! # Example
//! ```no_run
//! use qwiic_relay_rs::{QwiicRelay, QwiicRelayConfig};
//!
//! let config = QwiicRelayConfig::default();
//! let mut relay = QwiicRelay::new(config, "/dev/i2c-1", 0x08).unwrap();
//! relay.set_relay_on(Some(1)).unwrap();
//! ```

extern crate i2cdev;

mod error;
mod verification;

use std::thread;
use std::time::{Duration, Instant};

use i2cdev::core::*;
use i2cdev::linux::LinuxI2CDevice;

pub use error::{RelayError, RelayResult};
pub use verification::{VerificationConfig, VerificationMode};

/// I2C addresses for different Qwiic Relay board configurations.
#[derive(Copy, Clone)]
pub enum Addresses {
    SingleRelayDefault = 0x18,
    SingleRelayJumperClosed = 0x19,
    QuadRelayDefault = 0x6D,
    QuadRelayJumperClosed = 0x6C,
    DualSolidState = 0x0A,
    DualSolidStateJumperClosed = 0x0B,
    QuadSolidState = 0x08,
    QuadSolidStateJumperClosed = 0x09,
}

/// Commands that can be sent to the Qwiic Relay boards.
#[derive(Copy, Clone)]
pub enum Command {
    DualQuadToggleBase = 0x00,
    ToggleRelayOne = 0x01,
    ToggleRelayTwo = 0x02,
    ToggleRelayThree = 0x03,
    ToggleRelayFour = 0x04,
    RelayOneStatus = 0x05,
    RelayTwoStatus = 0x06,
    RelayThreeStatus = 0x07,
    RelayFourStatus = 0x08,
    TurnAllOff = 0x0A,
    TurnAllOn = 0x0B,
    ToggleAll = 0x0C,
}

/// Relay state and control values.
#[derive(Copy, Clone)]
pub enum RelayState {
    Off = 0x00,
    On = 0x01,
    SingleFirmwareVersion = 0x04,
    SingleStatusVersion = 0x05,
}

/// Status values returned by the relay board.
#[derive(Copy, Clone, Debug, PartialEq)]
pub enum RelayStatus {
    Off = 0,
    On = 1,
}

impl From<bool> for RelayStatus {
    fn from(value: bool) -> Self {
        if value { RelayStatus::On } else { RelayStatus::Off }
    }
}

impl From<RelayStatus> for bool {
    fn from(status: RelayStatus) -> Self {
        status == RelayStatus::On
    }
}

impl From<u8> for RelayStatus {
    fn from(value: u8) -> Self {
        if value != 0 { RelayStatus::On } else { RelayStatus::Off }
    }
}

impl From<RelayStatus> for u8 {
    fn from(status: RelayStatus) -> Self {
        status as u8
    }
}

/// Configuration for a Qwiic Relay board.
#[derive(Clone, Copy)]
pub struct QwiicRelayConfig {
    /// Number of relays on the board (1, 2, or 4).
    pub relay_count: u8,
<<<<<<< HEAD
    /// Configuration for state verification after relay operations.
    pub verification: VerificationConfig,
=======
    /// Microseconds delay after write operations (default: 10).
    pub write_delay_us: u32,
    /// Milliseconds to wait for state change (default: 10).
    pub state_change_delay_ms: u32,
    /// Milliseconds to wait during initialization (default: 200).
    pub init_delay_ms: u32,
>>>>>>> 3f8ae6ac
}

impl QwiicRelayConfig {
    /// Creates a new configuration with the specified number of relays and default timing.
    ///
    /// # Arguments
    /// * `relay_count` - Number of relays on the board (typically 1, 2, or 4)
    pub fn new(relay_count: u8) -> QwiicRelayConfig {
<<<<<<< HEAD
        QwiicRelayConfig {
            relay_count,
            verification: VerificationConfig::default(),
        }
    }

    /// Creates a new configuration with custom verification settings.
    ///
    /// # Arguments
    /// * `relay_count` - Number of relays on the board
    /// * `verification` - Verification configuration
    pub fn with_verification(relay_count: u8, verification: VerificationConfig) -> QwiicRelayConfig {
        QwiicRelayConfig {
            relay_count,
            verification,
        }
=======
        QwiicRelayConfig { 
            relay_count,
            write_delay_us: 10,
            state_change_delay_ms: 10,
            init_delay_ms: 200,
        }
    }

    /// Creates a configuration with custom timing parameters.
    ///
    /// # Arguments
    /// * `relay_count` - Number of relays on the board
    /// * `write_delay_us` - Microseconds delay after write operations
    /// * `state_change_delay_ms` - Milliseconds to wait for state change
    /// * `init_delay_ms` - Milliseconds to wait during initialization
    pub fn with_timing(
        relay_count: u8,
        write_delay_us: u32,
        state_change_delay_ms: u32,
        init_delay_ms: u32,
    ) -> QwiicRelayConfig {
        QwiicRelayConfig {
            relay_count,
            write_delay_us,
            state_change_delay_ms,
            init_delay_ms,
        }
    }

    /// Creates a configuration optimized for solid state relays.
    /// Solid state relays typically switch faster than mechanical relays.
    pub fn for_solid_state(relay_count: u8) -> QwiicRelayConfig {
        QwiicRelayConfig {
            relay_count,
            write_delay_us: 5,      // Faster switching
            state_change_delay_ms: 5,  // No mechanical delay
            init_delay_ms: 100,     // Faster initialization
        }
    }

    /// Creates a configuration optimized for mechanical relays.
    /// Mechanical relays need more time for physical switching.
    pub fn for_mechanical(relay_count: u8) -> QwiicRelayConfig {
        QwiicRelayConfig {
            relay_count,
            write_delay_us: 15,     // More conservative timing
            state_change_delay_ms: 20,  // Account for mechanical switching
            init_delay_ms: 250,     // Longer initialization
        }
    }

    /// Sets the write delay in microseconds.
    pub fn set_write_delay_us(&mut self, delay_us: u32) {
        self.write_delay_us = delay_us;
    }

    /// Sets the state change delay in milliseconds.
    pub fn set_state_change_delay_ms(&mut self, delay_ms: u32) {
        self.state_change_delay_ms = delay_ms;
    }

    /// Sets the initialization delay in milliseconds.
    pub fn set_init_delay_ms(&mut self, delay_ms: u32) {
        self.init_delay_ms = delay_ms;
>>>>>>> 3f8ae6ac
    }
}

impl Default for QwiicRelayConfig {
    /// Creates a default configuration for a quad relay board (4 relays) with standard timing.
    fn default() -> Self {
        QwiicRelayConfig::new(4)
    }
}

/// Main interface for controlling a Qwiic Relay board.
pub struct QwiicRelay {
    dev: LinuxI2CDevice,
    /// The configuration for this relay board.
    pub config: QwiicRelayConfig,
}

type RelayDeviceStatus = Result<bool, RelayError>;
type VersionResult = Result<u8, RelayError>;

impl QwiicRelay {
    /// Creates a new QwiicRelay instance.
    ///
    /// # Arguments
    /// * `config` - Configuration for the relay board
    /// * `bus` - I2C bus path (e.g., "/dev/i2c-1")
    /// * `i2c_addr` - I2C address of the relay board
    ///
    /// # Returns
    /// A Result containing the new QwiicRelay instance or an I2C error.
    pub fn new(
        config: QwiicRelayConfig,
        bus: &str,
        i2c_addr: u16,
    ) -> Result<QwiicRelay, RelayError> {
        let dev = LinuxI2CDevice::new(bus, i2c_addr)?;
        Ok(QwiicRelay { dev, config })
    }

    /// Initializes the relay board.
    ///
<<<<<<< HEAD
    /// Waits 200ms for the relay board to set up.
    pub fn init(&mut self) -> RelayResult<()> {
=======
    /// Waits for the relay board to set up using the configured initialization delay.
    pub fn init(&mut self) -> RelayResult {
>>>>>>> 3f8ae6ac
        // Wait for the QwiicRelay to set up
        thread::sleep(Duration::from_millis(self.config.init_delay_ms as u64));
        Ok(())
    }

    /// Turns on a specific relay.
    ///
    /// # Arguments
    /// * `relay_num` - Optional relay number (1-4). If None, operates on single relay boards.
    ///
    /// # Returns
    /// A Result indicating success or I2C error.
    pub fn set_relay_on(&mut self, relay_num: Option<u8>) -> RelayResult<()> {
        match self.config.verification.mode {
            VerificationMode::Disabled => self.set_relay_on_unverified(relay_num),
            _ => self.set_relay_on_verified(relay_num),
        }
    }

    /// Internal method to turn on a relay without verification.
    fn set_relay_on_unverified(&mut self, relay_num: Option<u8>) -> RelayResult<()> {
        match relay_num {
            Some(num) => {
                let read_command = 0x04 + num;
                let temp = self.dev.smbus_read_byte_data(read_command)?;

                if RelayStatus::from(temp) == RelayStatus::Off {
                    self.write_byte((Command::DualQuadToggleBase as u8) + num)?;
                }
                Ok(())
            }
            None => self.write_byte(RelayState::On as u8),
        }
    }

    /// Internal method to turn on a relay with state verification and retry logic.
    fn set_relay_on_verified(&mut self, relay_num: Option<u8>) -> RelayResult<()> {
        let start_time = Instant::now();
        let timeout = self.config.verification.timeout();
        let max_retries = self.config.verification.max_retries;
        let expected_state = true;

        for attempt in 0..=max_retries {
            // Check if timeout exceeded
            if start_time.elapsed() > timeout {
                return Err(RelayError::Timeout {
                    relay_num,
                    operation: "set_relay_on".to_string(),
                    duration_ms: timeout.as_millis() as u64,
                });
            }

            // Try to set the relay on
            self.set_relay_on_unverified(relay_num)?;

            // Wait for state to stabilize
            thread::sleep(self.config.verification.verification_delay());

            // Verify the state
            match self.get_relay_state(relay_num) {
                Ok(actual_state) if actual_state == expected_state => {
                    return Ok(());
                }
                Ok(actual_state) => {
                    // State mismatch
                    if attempt == max_retries {
                        // Final attempt failed
                        let error = RelayError::StateVerificationFailed {
                            relay_num,
                            expected: expected_state,
                            actual: actual_state,
                            attempts: attempt + 1,
                        };

                        // In lenient mode, we might allow the operation to succeed with a warning
                        if matches!(self.config.verification.mode, VerificationMode::Lenient) {
                            // In a real implementation, you might want to log this
                            // For now, we'll still return the error in lenient mode
                            // but you could modify this behavior
                            return Err(error);
                        } else {
                            return Err(error);
                        }
                    }
                    // Retry after delay
                    thread::sleep(self.config.verification.retry_delay());
                }
                Err(e) if attempt == max_retries => {
                    // I2C error on final attempt
                    return Err(e);
                }
                Err(_) => {
                    // I2C error, retry after delay
                    thread::sleep(self.config.verification.retry_delay());
                }
            }
        }

        // This should never be reached due to the loop structure
        unreachable!("Verification loop completed without returning")
    }

    /// Turns off a specific relay.
    ///
    /// # Arguments
    /// * `relay_num` - Optional relay number (1-4). If None, operates on single relay boards.
    ///
    /// # Returns
    /// A Result indicating success or I2C error.
    pub fn set_relay_off(&mut self, relay_num: Option<u8>) -> RelayResult<()> {
        match self.config.verification.mode {
            VerificationMode::Disabled => self.set_relay_off_unverified(relay_num),
            _ => self.set_relay_off_verified(relay_num),
        }
    }

    /// Internal method to turn off a relay without verification.
    fn set_relay_off_unverified(&mut self, relay_num: Option<u8>) -> RelayResult<()> {
        match relay_num {
            Some(num) => {
                let read_command = 0x04 + num;
                let temp = self.dev.smbus_read_byte_data(read_command)?;

                if RelayStatus::from(temp) == RelayStatus::On {
                    self.write_byte((Command::DualQuadToggleBase as u8) + num)?;
                }
                Ok(())
            }
            None => self.write_byte(RelayState::Off as u8),
        }
    }

    /// Internal method to turn off a relay with state verification and retry logic.
    fn set_relay_off_verified(&mut self, relay_num: Option<u8>) -> RelayResult<()> {
        let start_time = Instant::now();
        let timeout = self.config.verification.timeout();
        let max_retries = self.config.verification.max_retries;
        let expected_state = false;

        for attempt in 0..=max_retries {
            // Check if timeout exceeded
            if start_time.elapsed() > timeout {
                return Err(RelayError::Timeout {
                    relay_num,
                    operation: "set_relay_off".to_string(),
                    duration_ms: timeout.as_millis() as u64,
                });
            }

            // Try to set the relay off
            self.set_relay_off_unverified(relay_num)?;

            // Wait for state to stabilize
            thread::sleep(self.config.verification.verification_delay());

            // Verify the state
            match self.get_relay_state(relay_num) {
                Ok(actual_state) if actual_state == expected_state => {
                    return Ok(());
                }
                Ok(actual_state) => {
                    // State mismatch
                    if attempt == max_retries {
                        // Final attempt failed
                        let error = RelayError::StateVerificationFailed {
                            relay_num,
                            expected: expected_state,
                            actual: actual_state,
                            attempts: attempt + 1,
                        };

                        // In lenient mode, we might allow the operation to succeed with a warning
                        if matches!(self.config.verification.mode, VerificationMode::Lenient) {
                            // In a real implementation, you might want to log this
                            // For now, we'll still return the error in lenient mode
                            // but you could modify this behavior
                            return Err(error);
                        } else {
                            return Err(error);
                        }
                    }
                    // Retry after delay
                    thread::sleep(self.config.verification.retry_delay());
                }
                Err(e) if attempt == max_retries => {
                    // I2C error on final attempt
                    return Err(e);
                }
                Err(_) => {
                    // I2C error, retry after delay
                    thread::sleep(self.config.verification.retry_delay());
                }
            }
        }

        // This should never be reached due to the loop structure
        unreachable!("Verification loop completed without returning")
    }

    /// Gets the current state of a specific relay.
    ///
    /// # Arguments
    /// * `relay_num` - Optional relay number (1-4). If None, checks the first relay.
    ///
    /// # Returns
    /// A Result containing true if the relay is on, false if off, or an I2C error.
    pub fn get_relay_state(&mut self, relay_num: Option<u8>) -> RelayDeviceStatus {
        let read_command = match relay_num {
            Some(num) => 0x04 + num,
            None => 0x04,
        };
        
        let temp = self.dev.smbus_read_byte_data(read_command)?;
        Ok(RelayStatus::from(temp).into())
    }

    /// Turns on all relays on the board.
    pub fn set_all_relays_on(&mut self) -> RelayResult<()> {
        self.write_byte(Command::TurnAllOn as u8)
    }

    /// Turns off all relays on the board.
    pub fn set_all_relays_off(&mut self) -> RelayResult<()> {
        self.write_byte(Command::TurnAllOff as u8)
    }

    /// Gets the firmware version of the relay board.
    ///
    /// # Returns
    /// A Result containing the firmware version number or an I2C error.
    pub fn get_version(&mut self) -> VersionResult {
        let version = self
            .dev
            .smbus_read_byte_data(RelayState::SingleFirmwareVersion as u8)?;
        Ok(version)
    }

    /// Writes a single byte command to the relay board.
    ///
    /// # Arguments
    /// * `command` - The command byte to send
    ///
    /// # Returns
    /// A Result indicating success or I2C error.
    pub fn write_byte(&mut self, command: u8) -> RelayResult<()> {
        self.dev.smbus_write_byte(command)?;
        thread::sleep(Duration::new(0, self.config.write_delay_us * 1000));
        Ok(())
    }

    /// Updates the timing configuration at runtime.
    ///
    /// # Arguments
    /// * `config` - The new configuration with updated timing parameters
    pub fn update_config(&mut self, config: QwiicRelayConfig) {
        self.config = config;
    }

    /// Adjusts the write delay at runtime.
    ///
    /// # Arguments
    /// * `delay_us` - The new delay in microseconds
    pub fn set_write_delay(&mut self, delay_us: u32) {
        self.config.write_delay_us = delay_us;
    }

    /// Adjusts the state change delay at runtime.
    ///
    /// # Arguments
    /// * `delay_ms` - The new delay in milliseconds
    pub fn set_state_change_delay(&mut self, delay_ms: u32) {
        self.config.state_change_delay_ms = delay_ms;
    }

    /// Attempts to auto-detect optimal timing for the relay board.
    /// 
    /// This method tests different timing configurations and finds the fastest
    /// reliable settings. Returns true if optimization was successful.
    ///
    /// # Returns
    /// A Result containing true if timing was optimized, or an I2C error.
    pub fn auto_detect_timing(&mut self) -> Result<bool, LinuxI2CError> {
        // Save original config
        let original_config = self.config;
        
        // Test configurations from fastest to slowest
        let test_configs = [
            (5, 5),    // Very fast (solid state optimal)
            (10, 10),  // Standard
            (15, 15),  // Conservative
            (20, 20),  // Very conservative
        ];
        
        for (write_us, state_ms) in test_configs.iter() {
            self.config.write_delay_us = *write_us;
            self.config.state_change_delay_ms = *state_ms;
            
            // Test relay operations with current timing
            let mut success = true;
            
            // Test turning relay 1 on and off multiple times
            for _ in 0..3 {
                if let Err(_) = self.set_relay_on(Some(1)) {
                    success = false;
                    break;
                }
                
                thread::sleep(Duration::from_millis(self.config.state_change_delay_ms as u64));
                
                // Verify the relay is actually on
                match self.get_relay_state(Some(1)) {
                    Ok(state) if !state => {
                        success = false;
                        break;
                    }
                    Err(_) => {
                        success = false;
                        break;
                    }
                    _ => {}
                }
                
                if let Err(_) = self.set_relay_off(Some(1)) {
                    success = false;
                    break;
                }
                
                thread::sleep(Duration::from_millis(self.config.state_change_delay_ms as u64));
                
                // Verify the relay is actually off
                match self.get_relay_state(Some(1)) {
                    Ok(state) if state => {
                        success = false;
                        break;
                    }
                    Err(_) => {
                        success = false;
                        break;
                    }
                    _ => {}
                }
            }
            
            if success {
                // Found working configuration, add small safety margin
                self.config.write_delay_us = write_us + 2;
                self.config.state_change_delay_ms = state_ms + 2;
                
                // Ensure relay is off after testing
                let _ = self.set_relay_off(Some(1));
                
                return Ok(true);
            }
        }
        
        // Restore original config if all tests failed
        self.config = original_config;
        Ok(false)
    }

    /// Changes the I2C address of the relay board.
    /// 
    /// Note: This will permanently change the I2C address of the device.
    /// After changing the address, you'll need to create a new QwiicRelay instance
    /// with the new address.
    ///
    /// # Arguments
    /// * `new_address` - The new I2C address to set (must be between 0x07 and 0x78)
    ///
    /// # Returns
    /// A Result indicating success or I2C error.
    pub fn change_i2c_address(&mut self, new_address: u8) -> RelayResult<()> {
        // Validate address range (7-bit I2C addresses)
        if !(0x07..=0x78).contains(&new_address) {
            return Err(RelayError::InvalidConfiguration(
                format!("I2C address must be between 0x07 and 0x78, got 0x{:02X}", new_address)
            ));
        }

        // Command to change address: 0xC7 followed by new address
        const CHANGE_ADDRESS_COMMAND: u8 = 0xC7;
        
        // Send the change address command
        self.dev.smbus_write_byte_data(CHANGE_ADDRESS_COMMAND, new_address)?;
        
        // Wait for the device to process the address change
        thread::sleep(Duration::from_millis(100));
        
        Ok(())
    }
}

#[cfg(test)]
mod tests;

#[cfg(test)]
mod basic_tests {
    use super::*;

    #[test]
    #[ignore] // Requires actual hardware to run
    fn test_relay_operations() {
        let config = QwiicRelayConfig::default();
        let mut qwiic_relay =
            QwiicRelay::new(config, "/dev/i2c-1", 0x08).expect("Could not init device");

        // Test firmware version
        let version = qwiic_relay
            .get_version()
            .expect("Failed to get firmware version");
        println!("Firmware Version: {}", version);

        // Test all relays on/off
        qwiic_relay
            .set_all_relays_off()
            .expect("Failed to turn all relays off");
        thread::sleep(Duration::from_millis(500));

        qwiic_relay
            .set_all_relays_on()
            .expect("Failed to turn all relays on");
        thread::sleep(Duration::from_millis(500));

        qwiic_relay
            .set_all_relays_off()
            .expect("Failed to turn all relays off");
        thread::sleep(Duration::from_millis(500));

        // Test individual relays
        for relay_num in 1..=4 {
            // Turn on
            qwiic_relay
                .set_relay_on(Some(relay_num))
                .expect(&format!("Failed to turn on relay {}", relay_num));
            thread::sleep(Duration::from_millis(250));

            // Verify state
            let state = qwiic_relay
                .get_relay_state(Some(relay_num))
                .expect(&format!("Failed to get state of relay {}", relay_num));
            assert!(state, "Relay {} should be on", relay_num);

            // Turn off
            qwiic_relay
                .set_relay_off(Some(relay_num))
                .expect(&format!("Failed to turn off relay {}", relay_num));
            thread::sleep(Duration::from_millis(250));

            // Verify state
            let state = qwiic_relay
                .get_relay_state(Some(relay_num))
                .expect(&format!("Failed to get state of relay {}", relay_num));
            assert!(!state, "Relay {} should be off", relay_num);
        }
    }

    #[test]
    fn test_config_creation() {
        let config = QwiicRelayConfig::new(2);
        assert_eq!(config.relay_count, 2);
        assert_eq!(config.write_delay_us, 10);
        assert_eq!(config.state_change_delay_ms, 10);
        assert_eq!(config.init_delay_ms, 200);

        let default_config = QwiicRelayConfig::default();
        assert_eq!(default_config.relay_count, 4);
        assert_eq!(default_config.write_delay_us, 10);
        assert_eq!(default_config.state_change_delay_ms, 10);
        assert_eq!(default_config.init_delay_ms, 200);
    }

    #[test]
    fn test_config_with_different_relay_counts() {
        let single = QwiicRelayConfig::new(1);
        assert_eq!(single.relay_count, 1);
        
        let dual = QwiicRelayConfig::new(2);
        assert_eq!(dual.relay_count, 2);
        
        let quad = QwiicRelayConfig::new(4);
        assert_eq!(quad.relay_count, 4);
    }

    #[test]
    fn test_addresses_enum_values() {
        assert_eq!(Addresses::SingleRelayDefault as u16, 0x18);
        assert_eq!(Addresses::SingleRelayJumperClosed as u16, 0x19);
        assert_eq!(Addresses::QuadRelayDefault as u16, 0x6D);
        assert_eq!(Addresses::QuadRelayJumperClosed as u16, 0x6C);
        assert_eq!(Addresses::DualSolidState as u16, 0x0A);
        assert_eq!(Addresses::DualSolidStateJumperClosed as u16, 0x0B);
        assert_eq!(Addresses::QuadSolidState as u16, 0x08);
        assert_eq!(Addresses::QuadSolidStateJumperClosed as u16, 0x09);
    }

    #[test]
    fn test_command_enum_values() {
        assert_eq!(Command::DualQuadToggleBase as u8, 0x00);
        assert_eq!(Command::ToggleRelayOne as u8, 0x01);
        assert_eq!(Command::ToggleRelayTwo as u8, 0x02);
        assert_eq!(Command::ToggleRelayThree as u8, 0x03);
        assert_eq!(Command::ToggleRelayFour as u8, 0x04);
        assert_eq!(Command::RelayOneStatus as u8, 0x05);
        assert_eq!(Command::RelayTwoStatus as u8, 0x06);
        assert_eq!(Command::RelayThreeStatus as u8, 0x07);
        assert_eq!(Command::RelayFourStatus as u8, 0x08);
        assert_eq!(Command::TurnAllOff as u8, 0x0A);
        assert_eq!(Command::TurnAllOn as u8, 0x0B);
        assert_eq!(Command::ToggleAll as u8, 0x0C);
    }

    #[test]
    fn test_relay_state_enum_values() {
        assert_eq!(RelayState::Off as u8, 0x00);
        assert_eq!(RelayState::On as u8, 0x01);
        assert_eq!(RelayState::SingleFirmwareVersion as u8, 0x04);
        assert_eq!(RelayState::SingleStatusVersion as u8, 0x05);
    }

    #[test]
    fn test_relay_status_enum_values() {
        assert_eq!(RelayStatus::Off as u8, 0);
        assert_eq!(RelayStatus::On as u8, 1);
    }

    #[test]
    fn test_relay_status_from_bool() {
        assert_eq!(RelayStatus::from(false), RelayStatus::Off);
        assert_eq!(RelayStatus::from(true), RelayStatus::On);
    }

    #[test]
    fn test_relay_status_to_bool() {
        assert_eq!(bool::from(RelayStatus::Off), false);
        assert_eq!(bool::from(RelayStatus::On), true);
    }

    #[test]
    fn test_relay_status_from_u8() {
        assert_eq!(RelayStatus::from(0u8), RelayStatus::Off);
        assert_eq!(RelayStatus::from(1u8), RelayStatus::On);
        assert_eq!(RelayStatus::from(255u8), RelayStatus::On);
        assert_eq!(RelayStatus::from(10u8), RelayStatus::On);
    }

    #[test]
    fn test_relay_status_to_u8() {
        assert_eq!(u8::from(RelayStatus::Off), 0);
        assert_eq!(u8::from(RelayStatus::On), 1);
    }

    #[test]
    fn test_relay_status_equality() {
        assert_eq!(RelayStatus::Off, RelayStatus::Off);
        assert_eq!(RelayStatus::On, RelayStatus::On);
        assert_ne!(RelayStatus::Off, RelayStatus::On);
    }

    #[test]
    fn test_config_clone() {
        let original = QwiicRelayConfig::new(3);
        let cloned = original.clone();
        assert_eq!(original.relay_count, cloned.relay_count);
    }

    #[test]
    fn test_config_copy() {
        let original = QwiicRelayConfig::new(2);
        let copied = original;
        assert_eq!(copied.relay_count, 2);
    }

    #[test]
    #[ignore] // Requires actual hardware and permanently changes device address
    fn test_change_i2c_address() {
        let config = QwiicRelayConfig::default();
        let mut qwiic_relay =
            QwiicRelay::new(config, "/dev/i2c-1", 0x08).expect("Could not init device");

        // Test changing to a new address
        let new_address = 0x09;
        qwiic_relay
            .change_i2c_address(new_address)
            .expect("Failed to change I2C address");
        
        // Note: After this, you would need to create a new QwiicRelay instance
        // with the new address to continue communicating with the device
        println!("Address changed to 0x{:02X}", new_address);
    }

    #[test]
    fn test_config_with_timing() {
        let config = QwiicRelayConfig::with_timing(2, 15, 25, 300);
        assert_eq!(config.relay_count, 2);
        assert_eq!(config.write_delay_us, 15);
        assert_eq!(config.state_change_delay_ms, 25);
        assert_eq!(config.init_delay_ms, 300);
    }

    #[test]
    fn test_config_for_solid_state() {
        let config = QwiicRelayConfig::for_solid_state(4);
        assert_eq!(config.relay_count, 4);
        assert_eq!(config.write_delay_us, 5);
        assert_eq!(config.state_change_delay_ms, 5);
        assert_eq!(config.init_delay_ms, 100);
    }

    #[test]
    fn test_config_for_mechanical() {
        let config = QwiicRelayConfig::for_mechanical(2);
        assert_eq!(config.relay_count, 2);
        assert_eq!(config.write_delay_us, 15);
        assert_eq!(config.state_change_delay_ms, 20);
        assert_eq!(config.init_delay_ms, 250);
    }

    #[test]
    fn test_config_setters() {
        let mut config = QwiicRelayConfig::new(1);
        
        config.set_write_delay_us(25);
        assert_eq!(config.write_delay_us, 25);
        
        config.set_state_change_delay_ms(30);
        assert_eq!(config.state_change_delay_ms, 30);
        
        config.set_init_delay_ms(500);
        assert_eq!(config.init_delay_ms, 500);
    }

    #[test]
    #[ignore] // Requires actual hardware
    fn test_runtime_timing_adjustment() {
        let mut config = QwiicRelayConfig::default();
        let mut qwiic_relay =
            QwiicRelay::new(config, "/dev/i2c-1", 0x08).expect("Could not init device");
        
        // Test setting different delays at runtime
        qwiic_relay.set_write_delay(20);
        assert_eq!(qwiic_relay.config.write_delay_us, 20);
        
        qwiic_relay.set_state_change_delay(15);
        assert_eq!(qwiic_relay.config.state_change_delay_ms, 15);
        
        // Test updating entire config
        config.write_delay_us = 30;
        config.state_change_delay_ms = 25;
        qwiic_relay.update_config(config);
        assert_eq!(qwiic_relay.config.write_delay_us, 30);
        assert_eq!(qwiic_relay.config.state_change_delay_ms, 25);
    }

    #[test]
    #[ignore] // Requires actual hardware
    fn test_auto_detect_timing() {
        let config = QwiicRelayConfig::default();
        let mut qwiic_relay =
            QwiicRelay::new(config, "/dev/i2c-1", 0x08).expect("Could not init device");
        
        // Initialize the relay board
        qwiic_relay.init().expect("Failed to initialize");
        
        // Try to auto-detect optimal timing
        match qwiic_relay.auto_detect_timing() {
            Ok(optimized) => {
                if optimized {
                    println!("Timing optimized: write_delay={}μs, state_change_delay={}ms",
                        qwiic_relay.config.write_delay_us,
                        qwiic_relay.config.state_change_delay_ms);
                } else {
                    println!("Could not optimize timing, using defaults");
                }
            }
            Err(e) => {
                println!("Auto-detect timing failed: {:?}", e);
            }
        }
    }
}<|MERGE_RESOLUTION|>--- conflicted
+++ resolved
@@ -115,17 +115,14 @@
 pub struct QwiicRelayConfig {
     /// Number of relays on the board (1, 2, or 4).
     pub relay_count: u8,
-<<<<<<< HEAD
     /// Configuration for state verification after relay operations.
     pub verification: VerificationConfig,
-=======
     /// Microseconds delay after write operations (default: 10).
     pub write_delay_us: u32,
     /// Milliseconds to wait for state change (default: 10).
     pub state_change_delay_ms: u32,
     /// Milliseconds to wait during initialization (default: 200).
     pub init_delay_ms: u32,
->>>>>>> 3f8ae6ac
 }
 
 impl QwiicRelayConfig {
@@ -134,10 +131,12 @@
     /// # Arguments
     /// * `relay_count` - Number of relays on the board (typically 1, 2, or 4)
     pub fn new(relay_count: u8) -> QwiicRelayConfig {
-<<<<<<< HEAD
         QwiicRelayConfig {
             relay_count,
             verification: VerificationConfig::default(),
+            write_delay_us: 10,
+            state_change_delay_ms: 10,
+            init_delay_ms: 200,
         }
     }
 
@@ -150,10 +149,6 @@
         QwiicRelayConfig {
             relay_count,
             verification,
-        }
-=======
-        QwiicRelayConfig { 
-            relay_count,
             write_delay_us: 10,
             state_change_delay_ms: 10,
             init_delay_ms: 200,
@@ -175,6 +170,31 @@
     ) -> QwiicRelayConfig {
         QwiicRelayConfig {
             relay_count,
+            verification: VerificationConfig::default(),
+            write_delay_us,
+            state_change_delay_ms,
+            init_delay_ms,
+        }
+    }
+
+    /// Creates a configuration with both custom verification and timing settings.
+    ///
+    /// # Arguments
+    /// * `relay_count` - Number of relays on the board
+    /// * `verification` - Verification configuration
+    /// * `write_delay_us` - Microseconds delay after write operations
+    /// * `state_change_delay_ms` - Milliseconds to wait for state change
+    /// * `init_delay_ms` - Milliseconds to wait during initialization
+    pub fn with_verification_and_timing(
+        relay_count: u8,
+        verification: VerificationConfig,
+        write_delay_us: u32,
+        state_change_delay_ms: u32,
+        init_delay_ms: u32,
+    ) -> QwiicRelayConfig {
+        QwiicRelayConfig {
+            relay_count,
+            verification,
             write_delay_us,
             state_change_delay_ms,
             init_delay_ms,
@@ -186,6 +206,7 @@
     pub fn for_solid_state(relay_count: u8) -> QwiicRelayConfig {
         QwiicRelayConfig {
             relay_count,
+            verification: VerificationConfig::default(),
             write_delay_us: 5,      // Faster switching
             state_change_delay_ms: 5,  // No mechanical delay
             init_delay_ms: 100,     // Faster initialization
@@ -197,6 +218,7 @@
     pub fn for_mechanical(relay_count: u8) -> QwiicRelayConfig {
         QwiicRelayConfig {
             relay_count,
+            verification: VerificationConfig::default(),
             write_delay_us: 15,     // More conservative timing
             state_change_delay_ms: 20,  // Account for mechanical switching
             init_delay_ms: 250,     // Longer initialization
@@ -216,7 +238,6 @@
     /// Sets the initialization delay in milliseconds.
     pub fn set_init_delay_ms(&mut self, delay_ms: u32) {
         self.init_delay_ms = delay_ms;
->>>>>>> 3f8ae6ac
     }
 }
 
@@ -258,13 +279,8 @@
 
     /// Initializes the relay board.
     ///
-<<<<<<< HEAD
-    /// Waits 200ms for the relay board to set up.
+    /// Waits for the relay board to set up using the configured initialization delay.
     pub fn init(&mut self) -> RelayResult<()> {
-=======
-    /// Waits for the relay board to set up using the configured initialization delay.
-    pub fn init(&mut self) -> RelayResult {
->>>>>>> 3f8ae6ac
         // Wait for the QwiicRelay to set up
         thread::sleep(Duration::from_millis(self.config.init_delay_ms as u64));
         Ok(())
